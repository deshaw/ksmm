<<<<<<< HEAD
# KernelSpecification Manager JupyterLab Extension

This Jupyter Extension allows users to edit specific components of their IPython Kernels from within Jupyter. Current Features:

* Kernel Editing (name, attributes)
* Kernel Duplication 
* Kernel Deletion

NOT IMPLEMENTED YET
--------
* "New" Kernel Additions.

## Install

To install ksmm, you can currently use `pip`. 
=======
# Name

`ksmm` is a temporary name, originally standing for `Kernel Spec Manager Manger`

# Goal

On large distributed systems, it is common to wish to parametrize kernels and
chose parameters for a remote environment, like number of CPU, Memory limit,
presence of GPU. Or even set other parameters in environment variables.

This currently requires to create a new kernelspec for jupyter using the command
line which can be a tedious and complicated task.

Modifying existing kernelspec also does not always works as they are cached on a
per notebook.

This is an attempt to provide a UI based on json-schema and templates, for end
users to easily create, duplicate and modify kernelspec, without being exposed
to _too much_ of the internal details.

The current goal would be to provide an editor for kernelspec that woudl
given a kernelspec template like the following

```
# kernelspec template
{'cmd':
    ['slurm', 'run', '--mem={mem}', '--cpu={cpu}','python3.8', '-m', 'ipykernel'],
 'title': "Python 3.8 {mem}/{cpu}"
 'params': {
     "mem":{'100G', '500G', '1T'}
     "cpu":{min:1, max:300}
    }
}
```

Generate a kernelspec modification UI with a Dropdown for the memory with
available values, and for example a slider for the CPU.

This would let non-technical user in for example JupyterHub to quickly modify
Kernelspecs



# Installing the Server Extension
>>>>>>> ea6f2671

```python
pip install ksmm
```

This will install the extension inside the current JupyterLab Environment. This is typically the
latest release from the main branch. 

## Building from Source

Use the provided environment.yaml to install the conda environment:

```python
conda env update -f environment.yaml
```

If that doesn't work, feel free to roll your own: 

```python
conda create <env_name> jupyterlab nodejs jupyter-packaging -c conda-forge -y
conda activate <env_name>
```

To install the server side extension, install in pip editable mode: 

```python
pip install -e .
```

If asked for the react-bootstrap version, choose 2.0.0 (this should be pinned).
Then, compile the typescript (frontend) of the environment by compiling the frontend: 

```python
jupyter labextension develop --overwrite . 
jlpm build
```
Finally, start the jupyterlab extension without xsrf:

```python
jupyter lab --ServerApp.disable_check_xsrf=True --port=8888
```

**NOTE** Currently, the extension only works on port 8888

### Screenshots

Below are screenshots from the usage of the application

##### Home Screen
![](screenshots/home_screen_ss.png)
##### General Settings
![](screenshots/general_settings_ss.png)
##### Launch Arguments
![](screenshots/launch_args_ss.png)
<|MERGE_RESOLUTION|>--- conflicted
+++ resolved
@@ -1,5 +1,7 @@
-<<<<<<< HEAD
 # KernelSpecification Manager JupyterLab Extension
+# Name
+
+`ksmm` is a temporary name, originally standing for `Kernel Spec Manager Manger`
 
 This Jupyter Extension allows users to edit specific components of their IPython Kernels from within Jupyter. Current Features:
 
@@ -10,14 +12,6 @@
 NOT IMPLEMENTED YET
 --------
 * "New" Kernel Additions.
-
-## Install
-
-To install ksmm, you can currently use `pip`. 
-=======
-# Name
-
-`ksmm` is a temporary name, originally standing for `Kernel Spec Manager Manger`
 
 # Goal
 
@@ -59,7 +53,6 @@
 
 
 # Installing the Server Extension
->>>>>>> ea6f2671
 
 ```python
 pip install ksmm

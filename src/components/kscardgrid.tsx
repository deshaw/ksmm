--- conflicted
+++ resolved
@@ -4,53 +4,10 @@
 
 const CardGrid = (props: any): JSX.Element => {
   const { cardPayload, handleSelectKernelspec, handleCopyKernelspec, handleDeleteKernelspec } = props;
-<<<<<<< HEAD
-  const ksInfo = cardPayload;
-  const cardWidget = (props: any) => {
-    return (
-      <Card
-        style={{
-          width: "12rem",
-          height: "12rem",
-        }}
-      >
-        <Card.Body>
-          <Card.Title>{ksInfo.jupyter_name}</Card.Title>
-        </Card.Body>
-        <Card.Footer className="align-left">
-          <a
-            style={{ cursor: "pointer" }}
-            onClick={() => handleSelectKernelspec(ksInfo.kernel_name)}
-          >
-            <FaRegEdit />
-          </a>
-          <a
-            style={{ cursor: "pointer" }}
-            onClick={() => handleCopyKernelspec(ksInfo.kernel_name)}
-          >
-            <FaCopy />
-          </a>
-          <a
-            style={{ cursor: "pointer" }}
-            onClick={() => handleDeleteKernelspec(ksInfo.kernel_name)}
-          >
-            <FaTrash />
-          </a>
-        </Card.Footer>
-      </Card>
-    );
-  };
-
-  const uiSchema = {
-    "ui:ArrayFieldTemplate": cardWidget,
-  };
-
-=======
->>>>>>> 108b1155
   return (
     <Card
       style={{
-        width: "18rem",
+        width: "12rem",
         height: "12rem",
       }}
       key={cardPayload.kernel_name}
@@ -81,7 +38,6 @@
       </Card.Footer>
     </Card>
   );
-
-};
+}
 
 export default CardGrid;